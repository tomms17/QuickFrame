# v0.1.0
from typing import Union, List
import pandas as pd
import numpy as np
import matplotlib.pyplot as plt
import seaborn as sns
from sklearn.preprocessing import StandardScaler, RobustScaler, MinMaxScaler


class QuickFrame(pd.DataFrame):
    """
    A class extending pd.DataFrame with additional functionality for data analysis and preprocessing.

    Parameters:
    - data (dict, list, or ndarray, optional): Data to initialize the DataFrame. Defaults to None.
    - csv_file (str, optional): Path to the CSV file to read data from. Defaults to None.
    - **kwargs: Additional arguments to pass to the pd.DataFrame constructor.

    Methods:
    - norm_corr_matrix(): Generate a heatmap of the normalized correlation matrix.
    - nan_per_column(): Count the number of NaN values in each column.
    - plot_distributions(x_axis='index'): Plot distributions of specified columns.
    - preprocess_data(set_index_as=None, corr_threshold=None, encode=True,
                      impute_modes=None, scale_data=None): Preprocess the DataFrame.
    """

    def __init__(self, data: Union[dict, List[str], np.ndarray] = None,
                 csv_file=None, **kwargs):
        """
        Initialize the QuickFrame by creating a DataFrame either from data or a CSV file.

        Parameters:
        - data (dict, list, or ndarray, optional): Data to initialize the DataFrame. Defaults to None.
        - csv_file (str, optional): Path to the CSV file to read data from. Defaults to None.
        - **kwargs: Additional arguments to pass to the pd.DataFrame constructor.
        """
        if csv_file is not None:
            data = pd.read_csv(csv_file, **kwargs)
        super().__init__(data)

    def norm_corr_matrix(self, scale_data: str = None):
        """
        Generate a heatmap of the normalized correlation matrix for the DataFrame.

        Parameters:
        - scale_data (str, optional): Scaling method for numerical features.
                                     Options: 'MinMaxScaler', 'RobustScaler', 'StandardScaler', or None.
                                     Default is None.

        Raises:
        - ValueError: If the DataFrame is empty.

        Returns:
        - None: Displays a heatmap of the normalized correlation matrix.
        """
        if self.empty:
            raise ValueError("DataFrame is empty.")

        correlation_matrix = self.corr(numeric_only=True)
        normalized_corr_matrix_display = correlation_matrix.copy()

        if scale_data is not None:
            valid_scalers = {'MinMaxScaler': MinMaxScaler,
                             'RobustScaler': RobustScaler,
                             'StandardScaler': StandardScaler}
            scaler_class = valid_scalers.get(scale_data, None)

            if scaler_class is not None:
                numerical_columns = correlation_matrix.columns
                normalized_corr_matrix_display[numerical_columns] = \
                    scaler_class().fit_transform(correlation_matrix[numerical_columns])

        normalized_corr_matrix_display = (normalized_corr_matrix_display - normalized_corr_matrix_display.min().min()) / (
                normalized_corr_matrix_display.max().max() - normalized_corr_matrix_display.min().min()) * 2 - 1

        plt.figure(figsize=(10, 8))
        sns.heatmap(normalized_corr_matrix_display, annot=True, cmap='coolwarm', vmin=-1, vmax=1, fmt='.2f',
                    linewidths=0.5)
        plt.title("Normalized Correlation Matrix (-1 to 1)")
        plt.show()

    def nan_per_column(self):
        """
        Count the number of NaN values in each column of the DataFrame.

        Returns:
        - None: Prints the NaN count per column.
        """
        nan_count_per_column = self.isna().sum()
        print("NaN count per column:")
        print(nan_count_per_column)

    def plot_distributions(self, x_axis: str = 'index', exclude: Union[str, List[str]] = None):
        """
        Plot distributions of specified columns for each country in the DataFrame.

        Parameters:
        - x_axis (str, optional): Specify the x-axis for scatter plots. Default is 'index'.
        - exclude (str or list, optional): Columns to exclude from the plots. Default is None.
            If a single column name is provided, it will be converted to a list internally.

        Raises:
        - KeyError: If the specified x_axis column does not exist in the DataFrame.
        - TypeError: If the exclude parameter is not a valid type (str or list).

        Returns:
        - None: Displays scatter plots for specified columns.
        """
        if x_axis not in self.columns:
            raise KeyError(f"The specified x_axis column '{x_axis}' does not exist in the DataFrame.")

        if exclude is None:
            exclude = []
        elif not isinstance(exclude, (str, list)):
            raise TypeError(f"Invalid type for 'exclude'. Expected str or list, got {type(exclude).__name__}.")
        if isinstance(exclude, str):
            exclude = [exclude]
        columns_to_plot = list(set(self.columns) - {x_axis} - set(exclude))

        num_rows = (len(columns_to_plot) + 2) // 3
        fig, axes = plt.subplots(nrows=num_rows, ncols=3, figsize=(12, 4 * num_rows))
        axes = axes.flatten()

        i = 0
        if x_axis == 'index':
            for column in columns_to_plot:
                sns.scatterplot(x=self.index, y=column, data=self, ax=axes[i])
                axes[i].set_title(f'{column}')
                axes[i].set_xlabel('Index')
                axes[i].set_ylabel(column)
                i += 1

            for j in range(i, len(axes)):
                fig.delaxes(axes[j])
        else:
            for column in columns_to_plot:
                sns.scatterplot(x=self[x_axis], y=column, data=self, ax=axes[i])
                axes[i].set_title(f'{column}')
                axes[i].set_xlabel(f'{x_axis}')
                axes[i].set_ylabel(column)
                i += 1

            for j in range(i, len(axes)):
                fig.delaxes(axes[j])

        plt.tight_layout()
        plt.show()

    def preprocess_data(self, set_index_as: Union[str, List[str]] = None,
                        corr_threshold: Union[float, int] = None, encode: bool = False,
                        impute_modes: dict = None, scale_data: str = None):
        """
        Preprocess the DataFrame by handling missing values, dropping highly correlated features,
        and optionally encoding categorical variables and scaling numerical features.

        Parameters:
        - set_index_as (str or list, optional): Column name to set as the index or list of columns in case of multi-level indexing.
        - corr_threshold (float or int, optional): Threshold for dropping highly correlated features.
        - encode (bool, optional): Whether to encode categorical variables. Default is True.
        - impute_modes (dict, optional): Dictionary specifying imputation mode for each column.
                                        Valid values: 'mean', 'mode', 'all_0', 'all_1'.
                                        Function does not impute values if None is passed.
        - scale_data (str, optional): Scaling method for numerical features.
                                     Options: 'MinMaxScaler', 'RobustScaler', 'StandardScaler', or None.
                                     Default is None.

        Raises:
        - ValueError: If the DataFrame is empty, if 'impute_modes' is not provided or not a dictionary,
                      if 'corr_threshold' is not a float, if 'scale_data' is not one of the specified options,
                      or if any value in 'impute_modes' is not one of ['mean', 'mode', 'all_0', 'all_1'].

        Returns:
        - QuickFrame: Preprocessed QuickFrame.
        """
        if not isinstance(encode, bool):
            raise ValueError("'encode' must be a boolean value")

        if set_index_as is not None and not isinstance(set_index_as, str):
            raise ValueError("'set_index_as' must be a string or None")

        if impute_modes is not None:
            if not isinstance(impute_modes, dict):
                raise ValueError("'impute_modes' must be a dictionary or None")

            valid_impute_methods = ['mean', 'mode', 'all_0', 'all_1', 'median']
            invalid_methods = [method for method in impute_modes.values() if method not in valid_impute_methods]
            if invalid_methods:
                raise ValueError(f"Invalid impute method(s): {', '.join(invalid_methods)}")
        
        if isinstance(corr_threshold, int):
            corr_threshold = float(corr_threshold)
            
        if corr_threshold is not None and not isinstance(corr_threshold, float):
            raise ValueError("'corr_threshold' must be a float value or None")

        valid_scalers = {'MinMaxScaler': MinMaxScaler,
                         'RobustScaler': RobustScaler,
                         'StandardScaler': StandardScaler}
        scaler_class = valid_scalers.get(scale_data, None)

        def internal_impute_column(series, method):
            impute_methods = {
                'mean': series.mean(),
                'mode': series.mode().iloc[0] if not series.mode().empty else np.nan,
                'all_0': 0,
                'all_1': 1,
                'median': series.median(),
            }

            if method not in impute_methods:
                raise ValueError(
                    f"Invalid imputation method: {method}. Possible values are {list(impute_methods.keys())}.")

            return series.fillna(impute_methods.get(method, series))

        preprocessed_df = QuickFrame(self.copy(deep=True))

        if impute_modes is not None:
            for column, method in impute_modes.items():
                preprocessed_df[column] = internal_impute_column(preprocessed_df[column], method)

        if corr_threshold is not None:
            correlation_matrix = preprocessed_df.corr(numeric_only=True).abs()
            upper_triangle = correlation_matrix.where(np.triu(np.ones(correlation_matrix.shape), k=1).astype(bool))
            columns_to_drop = [column for column in upper_triangle.columns if
                               any(upper_triangle[column] > corr_threshold)]
            preprocessed_df.drop(columns=columns_to_drop, inplace=True)

        if set_index_as is not None:
<<<<<<< HEAD
            if set_index_as in self.columns:
                preprocessed_df.set_index(set_index_as, inplace=True)
            else:
                raise KeyError("Inputted column does not exist in DataFrame")
=======
            if isinstance(set_index_as, str):
                if set_index_as in preprocessed_df.columns:
                    preprocessed_df.set_index(set_index_as, inplace=True)
                else:
                    raise KeyError("Inputted column does not exist in DataFrame")
            elif isinstance(set_index_as, list):
                if all(column in preprocessed_df.columns for column in set_index_as):
                    preprocessed_df.set_index(set_index_as, inplace=True)
                else:
                    raise KeyError("Inputted columns do not exist in DataFrame")
>>>>>>> 79fd57e9

        if scaler_class is not None:
            numerical_columns = preprocessed_df.select_dtypes(include=['int', 'float']).columns
            preprocessed_df[numerical_columns] = scaler_class().fit_transform(preprocessed_df[numerical_columns])

        if encode:
            columns_to_encode = preprocessed_df.select_dtypes(include=['object', 'category']).columns
            preprocessed_df = pd.get_dummies(preprocessed_df, columns=columns_to_encode)

        boolean_columns = preprocessed_df.select_dtypes(include='bool').columns
        preprocessed_df[boolean_columns] = preprocessed_df[boolean_columns].astype(int)

        return QuickFrame(preprocessed_df)<|MERGE_RESOLUTION|>--- conflicted
+++ resolved
@@ -227,12 +227,6 @@
             preprocessed_df.drop(columns=columns_to_drop, inplace=True)
 
         if set_index_as is not None:
-<<<<<<< HEAD
-            if set_index_as in self.columns:
-                preprocessed_df.set_index(set_index_as, inplace=True)
-            else:
-                raise KeyError("Inputted column does not exist in DataFrame")
-=======
             if isinstance(set_index_as, str):
                 if set_index_as in preprocessed_df.columns:
                     preprocessed_df.set_index(set_index_as, inplace=True)
@@ -243,7 +237,6 @@
                     preprocessed_df.set_index(set_index_as, inplace=True)
                 else:
                     raise KeyError("Inputted columns do not exist in DataFrame")
->>>>>>> 79fd57e9
 
         if scaler_class is not None:
             numerical_columns = preprocessed_df.select_dtypes(include=['int', 'float']).columns
